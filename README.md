--- conflicted
+++ resolved
@@ -139,43 +139,6 @@
   
 9.	Click Run
 
-<<<<<<< HEAD
-
-## Function Select Register
-
-Some examples need extra devices to connect to NI ELVIS III.Here are the input and output interfaces of these examples:
-
-- DIO:      DIO [0:19] on bank A and bank B
-- PWM:      DIO [0:19] on bank A and bank B
-- Encoder:  DIO [0:1], DIO [2:3], …, DIO [18:19] on bank A and bank B
-- SPI:      DIO [5:7] on bank A and bank B
-- I2C:      DIO [14:15] on bank A and bank B
-- UART:     DIO [16:17]  on bank A and bank B
-
-|**NI ELVIS III**| DIO example | PWM example | Encoder example | SPI example | I2C example              |UART example| 
-|:--------------:|:-----------:|:-----------:|:---------------:|:-----------:|:------------------------:|:----------:| 
-| **DIO 0**      | DIO 0       | PWM 0       | ENC.A 0         |             |                          |            | 
-| **DIO 1**      | DIO 1       | PWM 1       | ENC.B 0         |             |                          |            | 
-| **DIO 2**      | DIO 2       | PWM 2       | ENC.A 1         |             |                          |            | 
-| **DIO 3**      | DIO 3       | PWM 3       | ENC.B 1         |             |                          |            | 
-| **DIO 4**      | DIO 4       | PWM 4       | ENC.A 2         |             |                          |            | 
-| **DIO 5**      | DIO 5       | PWM 5       | ENC.B 2         | SPI.CLK     |                          |            | 
-| **DIO 6**      | DIO 6       | PWM 6       | ENC.A 3         | SPI.MISO    |                          |            | 
-| **DIO 7**      | DIO 7       | PWM 7       | ENC.B 3         | SPI.MOSI    |                          |            | 
-| **DIO 8**      | DIO 8       | PWM 8       | ENC.A 4         |             |                          |            | 
-| **DIO 9**      | DIO 9       | PWM 9       | ENC.B 4         |             |                          |            | 
-| **DIO 10**     | DIO 10      | PWM 10      | ENC.A 5         |             |                          |            | 
-| **DIO 11**     | DIO 11      | PWM 11      | ENC.B 5         |             |                          |            | 
-| **DIO 12**     | DIO 12      | PWM 12      | ENC.A 6         |             |                          |            | 
-| **DIO 13**     | DIO 13      | PWM 13      | ENC.B 6         |             |                          |            | 
-| **DIO 14**     | DIO 14      | PWM 14      | ENC.A 7         |             | I2C.SCL                  |            | 
-| **DIO 15**     | DIO 15      | PWM 15      | ENC.B 7         |             | I2C.SDA                  |            | 
-| **DIO 16**     | DIO 16      | PWM 16      | ENC.A 8         |             |                          | UART.RX    | 
-| **DIO 17**     | DIO 17      | PWM 17      | ENC.B 8         |             |                          | UART.TX    | 
-| **DIO 18**     | DIO 18      | PWM 18      | ENC.A 9         |             |                          |            | 
-| **DIO 19**     | DIO 19      | PWM 19      | ENC.B 9         |             |                          |            | 
-
-=======
 ## Examples Overview
 NI provides the following examples for using the NI ELVIS III. Refer to the *main.c* file in each example for more information.
 
@@ -205,4 +168,37 @@
   Demonstrates using the button interrupt request. This example registers an IRQ on the user button of the NI ELVIS III and creates a new thread that waits for the interrupt to occur.
 ### TimerIRQ
   Demonstrates using the timer interrupt request. This example registers an IRQ on software timer and creates a new thread that waits for the interrupt to occur.
->>>>>>> 3ef5e19e
+
+## Function Select Register
+
+Some examples need extra devices to connect to NI ELVIS III.Here are the input and output interfaces of these examples:
+
+- DIO:      DIO [0:19] on bank A and bank B
+- PWM:      DIO [0:19] on bank A and bank B
+- Encoder:  DIO [0:1], DIO [2:3], …, DIO [18:19] on bank A and bank B
+- SPI:      DIO [5:7] on bank A and bank B
+- I2C:      DIO [14:15] on bank A and bank B
+- UART:     DIO [16:17]  on bank A and bank B
+
+|**NI ELVIS III**| DIO example | PWM example | Encoder example | SPI example | I2C example              |UART example| 
+|:--------------:|:-----------:|:-----------:|:---------------:|:-----------:|:------------------------:|:----------:| 
+| **DIO 0**      | DIO 0       | PWM 0       | ENC.A 0         |             |                          |            | 
+| **DIO 1**      | DIO 1       | PWM 1       | ENC.B 0         |             |                          |            | 
+| **DIO 2**      | DIO 2       | PWM 2       | ENC.A 1         |             |                          |            | 
+| **DIO 3**      | DIO 3       | PWM 3       | ENC.B 1         |             |                          |            | 
+| **DIO 4**      | DIO 4       | PWM 4       | ENC.A 2         |             |                          |            | 
+| **DIO 5**      | DIO 5       | PWM 5       | ENC.B 2         | SPI.CLK     |                          |            | 
+| **DIO 6**      | DIO 6       | PWM 6       | ENC.A 3         | SPI.MISO    |                          |            | 
+| **DIO 7**      | DIO 7       | PWM 7       | ENC.B 3         | SPI.MOSI    |                          |            | 
+| **DIO 8**      | DIO 8       | PWM 8       | ENC.A 4         |             |                          |            | 
+| **DIO 9**      | DIO 9       | PWM 9       | ENC.B 4         |             |                          |            | 
+| **DIO 10**     | DIO 10      | PWM 10      | ENC.A 5         |             |                          |            | 
+| **DIO 11**     | DIO 11      | PWM 11      | ENC.B 5         |             |                          |            | 
+| **DIO 12**     | DIO 12      | PWM 12      | ENC.A 6         |             |                          |            | 
+| **DIO 13**     | DIO 13      | PWM 13      | ENC.B 6         |             |                          |            | 
+| **DIO 14**     | DIO 14      | PWM 14      | ENC.A 7         |             | I2C.SCL                  |            | 
+| **DIO 15**     | DIO 15      | PWM 15      | ENC.B 7         |             | I2C.SDA                  |            | 
+| **DIO 16**     | DIO 16      | PWM 16      | ENC.A 8         |             |                          | UART.RX    | 
+| **DIO 17**     | DIO 17      | PWM 17      | ENC.B 8         |             |                          | UART.TX    | 
+| **DIO 18**     | DIO 18      | PWM 18      | ENC.A 9         |             |                          |            | 
+| **DIO 19**     | DIO 19      | PWM 19      | ENC.B 9         |             |                          |            | 
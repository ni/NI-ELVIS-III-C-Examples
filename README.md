--- conflicted
+++ resolved
@@ -6,7 +6,6 @@
   * [Create the Eclipse C Project](#create-the-eclipse-c-project)
   * [Install Bitfiles](#install-bitfiles)
   * [Build and Install Executable](#build-and-install-executable)
-<<<<<<< HEAD
 - [Examples Overview](#examples-overview)
   * [AIO](#aio)
   * [AIO N Sample](#aio-n-sample)
@@ -24,25 +23,6 @@
 - [NI ELVIS III Top Board Developer's Manual](#ni-elvis-iii-top-board-developer-s-manual)
 
 # Installation Instructions
-=======
-  * [Examples Overview](#examples-overview)
-    + [AIO](#aio)
-    + [AIO N Sample](#aio-n-sample)
-    + [DIO](#dio)
-    + [DIO N Sample](#dio-n-sample)
-    + [PWM](#pwm)
-    + [Encoder](#encoder)
-    + [I2C](#i2c)
-    + [SPI](#spi)
-    + [UART](#uart)
-    + [AIIRQ](#aiirq)
-    + [DIIRQ](#diirq)
-    + [ButtonIRQ](#buttonirq)
-    + [TimerIRQ](#timerirq)
-  * [Function Select Register](#function-select-register)
-  
-# User Guide
->>>>>>> 8a25d4b2
 
   This guide helps you to configure the development environment of Eclipse ,create a connection with NI ELVIS III. You can debug or run the project on the ELVIS III with Eclipse.
   

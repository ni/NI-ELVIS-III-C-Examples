# Table of Contents
- [User Guide](#user-guide)
  * [Set up the Software Environment](#set-up-the-software-environment)
  * [Start Eclipse](#start-eclipse)
  * [Create the connection with ELVIS III](#create-the-connection-with-elvis-iii)
  * [Create the Eclipse C Project](#create-the-eclipse-c-project)
  * [Install Bitfiles](#install-bitfiles)
  * [Build and Install Executable](#build-and-install-executable)
  
# User Guide

  This guide helps you to configure the development environment of Eclipse ,create a connection with NI ELVIS III. You can debug or run the project on the ELVIS III with Eclipse.
  
## Set up the Software Environment

1.	To use Eclipse ,you need to first Install Java SE JDK 32-bit(x86) Java SE 6 or greater , which you can download at http://www.oracle.com/technetwork/java/javase/downloads/index.html.
2.	Install C/C++ Development Tools for NI Linux Real-Time, Eclipse Edition , which you can download at http://www.ni.com/download/labview-real-time-module-2017/6731/en/.

![](https://github.com/ni-kismet/ELVISIII_C_Examples/blob/master/picture/picture.png)  

3.  Add the compiler path to the system environment variables
      
      a. In the Windows Control Panel, select System and Security » System » Advanced system settings to display the System Properties dialog box. <br>
      b. Click Environment Variables to display the Environment Variables dialog box.  <br>
      c. Select PATH in the User variables group box and click Edit. If PATH does not exist, click New to create one.  <br>
      d. Append the compiler path to Variable value. Delimit paths with semicolons.  <br>
                      C:\build\17.0\arm\sysroots\i686-nilrtsdk-mingw32\usr\bin\arm-nilrt-linux-gnueabi <br>
      e. Click OK to close the dialog boxes and save changes. <br>
     
4. 	Add the library path to the system environment variables
      
      a. Click New in the User variable group box to display the New User Variable dialog box. <br>
      b. In the Variable name, enter LIB_PATH. <br>
      c. In the Variable value box, enter: C:\build\17.0\arm\sysroots\cortexa9-vfpv3-nilrt-linux-gnueabi <br>
      d. Click OK to close the dialog boxes and save changes. <br>
      
      e. Click New in the User variable group box to display the New User Variable dialog box. <br>
      f. In the Variable name, enter C_INCLUDE_PATH. <br>
      g. In the Variable value box, enter: %LIB_PATH%/usr/include <br>
      h. Click OK to close the dialog boxes and save changes. <br>



>NOTE : The  paths are customized for the 2017 version of Eclipse. If you use other versions of Eclipse, update the value to use the cross-compilers directory of Eclipse.

## Start Eclipse

1.	Run Eclipse from the location where it is installed.
2.	The Select a Workspace dialog shows. Click OK.
3.	If the Welcome screen shows, click the Arrow to go to the Eclipse Workbench (C/C++ Editor)

![](https://github.com/ni-kismet/ELVISIII_C_Examples/blob/master/picture/pic2.png)  

## Create the connection with ELVIS III
1.	Click Window > Open Perspective > Other.... Select Remote System Explorer. Click OK.

![](https://github.com/ni-kismet/ELVISIII_C_Examples/blob/master/picture/pic3.png)  

2.	In the Remote Systems pane's toolbar, click the Define a new connection to a remote system. The New Connection dialog shows.

![](https://github.com/ni-kismet/ELVISIII_C_Examples/blob/master/picture/pic4.png)  

3.	On the Select Remote System Type step, select Linux. Click Next.
4.	On the Remote Linux System Configure step, input the Host name: the wireless IP address. Click Next.

![](https://github.com/ni-kismet/ELVISIII_C_Examples/blob/master/picture/pic5.png)

5.	On the Files step, select ssh.files. Click Next.

![](https://github.com/ni-kismet/ELVISIII_C_Examples/blob/master/picture/pic6.png)  

6.	On the Processes step, select processes.shell.linux. Click Next.
7.	On the Shells step, select ssh.shells. Click Next.
8.	On the SSH Terminals step, click Finish. The remote system shoes in the Remote Systems pane.
9.	In the Remote Systems pane, right click the target, then click Connect. The Enter Password dialog shows.

![](https://github.com/ni-kismet/ELVISIII_C_Examples/blob/master/picture/pic7.png)  

10.	Input the user ID and the password of the ELVIS III. Click OK.
11.	The Info dialog shows. Click OK .You have successfully connected to the ELVIS III.

## Create the Eclipse C Project
       Use C examples to try how to run a project on ELVIS III with Eclipse.
1.	Click Window > Open Perspective > Other.... Select C/C++ (default). Click OK.
2.	Click File > Import... The Import dialog shows.
3.	Select General  > Existing Projects into Workspace. Click Next >
Note  Before import , you need to download the C support archive file .You can download C support archive file from……
4.	Select Select archive file. Click Browse... and select the latest build C support archive file.
5.	Check C Support file and the example to import. Click Finish.

![](https://github.com/ni-kismet/ELVISIII_C_Examples/blob/master/picture/pic8.png)  

## Install Bitfiles
   Bitfiles contain information about the interfaces and registers of the hardware .Before using ELVIS III ,you need to install bitfiles in ELVIS III. You can download bitfiles from …
1.	Click Window > Open Perspective > Other.... Select Remote System Explorer. Click OK.
2.	In the Remote Systems pane's toolbar, expand Sftp Files > root. Right-click Root, and click New > Folder.The New Folder dialog shows.

![](https://github.com/ni-kismet/ELVISIII_C_Examples/blob/master/picture/pic9.png)  

3.	Input the folder name /var/local/natinst/bitfiles. Click OK.
Ignore any error if the folder already exists.
4.	In the Remote Systems pane, right-click the newly created folder, click Export From Project.... The Export dialog shows.
5.	Expand the project, and export the file like NiFpga_ELVISIIIv10FPGA.lvbitx (depending on the hardware you are using). Then click Finish.

![](https://github.com/ni-kismet/ELVISIII_C_Examples/blob/master/picture/pic10.png)  

## Build and Install Executable
1.	Click Window > Open Perspective > Other.... Select C/C++ (default). Click OK.

2.	In the Project Explorer pane, select the project. Click Project > Build Project. Wait until the project finishes building. 

>NOTE: if you select Release on the toolbar to  build the project ,you need to configure settings and tool chain of the project .

>![](https://github.com/ni-kismet/ELVISIII_C_Examples/blob/master/picture/pic13.png)  

>   a.	In the Project Explorer pane, Right-Click the Project  > Properties .
>In the left pane ,expand C/C++ Builder > Settings . In the right pane ,click Configuration and select Release . 
>Bneath Configuration , select Tool Settings .Expand Cross GCC Compiler and configure Symbols , Includes  according to configuration in Debug .Expand Cross GCC Linker and configure libraries according to configuration in Debug .

>![](https://github.com/ni-kismet/ELVISIII_C_Examples/blob/master/picture/pic14.png)

>   b.	In the left pane ,expand Select C/C++ Builder > Tool Chain Editor .In the right pane ,click Current builder and select CDT Internal Builder .

3.  In the Project Explorer pane, Right-Click the Project  > Properties .In the left pane ,expand Resource > Linked Resources . In the right pane ,click Linked Resources .Select the location of C support file ,click Edit….Add the path where the source file of C support file locate .Usually the path is 
        C:\Users\<administrator name>\workspace\C Support for ELVISIII\source
4.	In the Project Explorer pane, select the project. Click Run > Run Configurations .Right-click C/C++ Remote Application ,Click New .Run Configurations pane of the project shows .




![](https://github.com/ni-kismet/ELVISIII_C_Examples/blob/master/picture/pic11.png) 

5.	Click Connection and select the target IP address to connect with the ELVIS III.
6.	In right hand pane beneath Remote Absolute File Path for C/C++ Application, click Browse to create a new folder for this project in ELVIS III .Select Remote C/C++ Application File dialog shows.
7.	Right-click My Home .Click New .Click Folder . Input New folder name .Click Finish . 
8.	Select newly created folder .Click OK .Add the project name to the Remote Absolute File Path .Add /<project name> to /home/admin/<new folder name>.Click Apply .
  
  ![](https://github.com/ni-kismet/ELVISIII_C_Examples/blob/master/picture/pic12.png) 
  
9.	Click Run

<<<<<<< HEAD
# NI ELVIS III Top Board Developer's Manual

This manual helps users of the National Instruments ELVIS III develop a custom application top board. The manual includes information on licensing, mechanical design, electrical design, basic software interfacing, and courseware support. For information on the use of ELVIS III or administering and provisioning ELVIS III in a laboratory setting refer to the product documentation.

You can find NI ELVIS III Top Board Developer's Manual here.
=======
## Examples Overview
NI provides the following examples for using the NI ELVIS III. Refer to the *main.c* file in each example for more information.

### AIO
  Demonstrates using the analog input and output (AIO). This example writes an initial value to AO0 on bank A and reads this value from AI0 on bank A.This example also reads the difference of the initial values on AI1 and AI5 on bank B. This example prints the values to the console.
### AIO N Sample
  Demonstrates using th analog input and output of N Sample (AIO - N Sample). This example reads a group of values from AI0 on bank A and writes a group of initial values to AO0 on bank B.This example prints the group of read values to the console.
### DIO
  Demonstrates using the digital input and output (DIO). This example writes an initial value to DIO1 on bank A and reads this value from DIO0 on bank A.This example also reads an initial value from DIO0 on bank B.This example prints the values to the console.
### DIO N Sample
  Demonstrates using th digital input and output of N Sample (AIO - N Sample). This example reads a group of values from DIO0 on bank A and writes a group of initial values to DIO0 on bank B.This example prints the group of read values to the console.
### PWM
  Demonstrates using pulse-width modulation (PWM). This example generates a PWM signal from PWM 0 on bank A.
### Encoder
  Demonstrates using the encoder. This example reads a step and direction signal from the encoder on bank A and prints the values to the console.
### I2C
  Demonstrates using the I²C. This example reads the temperature from a connected TMP102 digital temperature sensor and writes the response to the console.
### SPI
  Demonstrates using the serial peripheral interface bus (SPI). This example writes a message to the SPI bus and then prints any returned bytes to the console.
### UART
  Demonstrates using the universal asynchronous receiver/transmitter (UART). This example writes a character to the UART bus and then prints any returned character to the console.
### AIIRQ
  Demonstrates using the analog input interrupt request (IRQ). This example registers an IRQ on analog input AI0 on bank A and creates a new thread that waits for the interrupt to occur.
### DIIRQ
  Demonstrates using the digital input interrupt request. This example registers an IRQ on digital input DIO0 on connector A and creates a new thread that waits for the interrupt to occur.
### ButtonIRQ
  Demonstrates using the button interrupt request. This example registers an IRQ on the user button of the NI ELVIS III and creates a new thread that waits for the interrupt to occur.
### TimerIRQ
  Demonstrates using the timer interrupt request. This example registers an IRQ on software timer and creates a new thread that waits for the interrupt to occur.
>>>>>>> 3ef5e19e
<|MERGE_RESOLUTION|>--- conflicted
+++ resolved
@@ -139,13 +139,6 @@
   
 9.	Click Run
 
-<<<<<<< HEAD
-# NI ELVIS III Top Board Developer's Manual
-
-This manual helps users of the National Instruments ELVIS III develop a custom application top board. The manual includes information on licensing, mechanical design, electrical design, basic software interfacing, and courseware support. For information on the use of ELVIS III or administering and provisioning ELVIS III in a laboratory setting refer to the product documentation.
-
-You can find NI ELVIS III Top Board Developer's Manual here.
-=======
 ## Examples Overview
 NI provides the following examples for using the NI ELVIS III. Refer to the *main.c* file in each example for more information.
 
@@ -175,4 +168,9 @@
   Demonstrates using the button interrupt request. This example registers an IRQ on the user button of the NI ELVIS III and creates a new thread that waits for the interrupt to occur.
 ### TimerIRQ
   Demonstrates using the timer interrupt request. This example registers an IRQ on software timer and creates a new thread that waits for the interrupt to occur.
->>>>>>> 3ef5e19e
+
+# NI ELVIS III Top Board Developer's Manual
+
+This manual helps users of the National Instruments ELVIS III develop a custom application top board. The manual includes information on licensing, mechanical design, electrical design, basic software interfacing, and courseware support. For information on the use of ELVIS III or administering and provisioning ELVIS III in a laboratory setting refer to the product documentation.
+
+You can find NI ELVIS III Top Board Developer's Manual here.
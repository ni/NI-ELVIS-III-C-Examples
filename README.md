# User Guide

  This guide helps you to configure the development environment of Eclipse ,create a connection with NI ELVIS III. You can debug or run the project on the ELVIS III with Eclipse.
  
## Set up the Software Environment

1.	To use Eclipse ,you need to first Install Java SE JDK 32-bit(x86) Java SE 6 or greater , which you can download at http://www.oracle.com/technetwork/java/javase/downloads/index.html.
2.	Install C/C++ Development Tools for NI Linux Real-Time, Eclipse Edition , which you can download at http://www.ni.com/download/labview-real-time-module-2017/6731/en/.


<<<<<<< HEAD
![](https://github.com/ni-kismet/ELVISIII_C_Examples/blob/master/picture/picture.png)  
=======
![](https://github.com/ni-kismet/ELVISIII_C_Examples/blob/master/picture/picture.png)  
>>>>>>> cc917ff0

3.  Add the compiler path to the system environment variables
      
      a. In the Windows Control Panel, select System and Security » System » Advanced system settings to display the System Properties dialog box. <br>
      b. Click Environment Variables to display the Environment Variables dialog box.  <br>
      c. Select PATH in the User variables group box and click Edit. If PATH does not exist, click New to create one.  <br>
      d. Append the compiler path to Variable value. Delimit paths with semicolons.  <br>
                      C:\build\17.0\arm\sysroots\i686-nilrtsdk-mingw32\usr\bin\arm-nilrt-linux-gnueabi <br>
      e. Click OK to close the dialog boxes and save changes. <br>
     
4. 	Add the library path to the system environment variables
      
      a. Click New in the User variable group box to display the New User Variable dialog box. <br>
      b. In the Variable name, enter LIB_PATH. <br>
      c. In the Variable value box, enter: C:\build\17.0\arm\sysroots\cortexa9-vfpv3-nilrt-linux-gnueabi <br>
      d. Click OK to close the dialog boxes and save changes. <br>
      
      e. Click New in the User variable group box to display the New User Variable dialog box. <br>
      f. In the Variable name, enter C_INCLUDE_PATH. <br>
      g. In the Variable value box, enter: %LIB_PATH%/usr/include <br>
      h. Click OK to close the dialog boxes and save changes. <br>



>NOTE : The  paths are customized for the 2017 version of Eclipse. If you use other versions of Eclipse, update the value to use the cross-compilers directory of Eclipse.

## Start Eclipse

1.	Run Eclipse from the location where it is installed.
2.	The Select a Workspace dialog shows. Click OK.
3.	If the Welcome screen shows, click the Arrow to go to the Eclipse Workbench (C/C++ Editor)

![](https://github.com/ni-kismet/ELVISIII_C_Examples/blob/master/picture/pic2.png)  

## Create the connection with ELVIS III
1.	Click Window > Open Perspective > Other.... Select Remote System Explorer. Click OK.

![](https://github.com/ni-kismet/ELVISIII_C_Examples/blob/master/picture/pic3.png)  

2.	In the Remote Systems pane's toolbar, click the Define a new connection to a remote system. The New Connection dialog shows.

![](https://github.com/ni-kismet/ELVISIII_C_Examples/blob/master/picture/pic4.png)  

3.	On the Select Remote System Type step, select Linux. Click Next.
4.	On the Remote Linux System Configure step, input the Host name: the wireless IP address. Click Next.

![](https://github.com/ni-kismet/ELVISIII_C_Examples/blob/master/picture/pic5.png)

5.	On the Files step, select ssh.files. Click Next.

![](https://github.com/ni-kismet/ELVISIII_C_Examples/blob/master/picture/pic6.png)  

6.	On the Processes step, select processes.shell.linux. Click Next.
7.	On the Shells step, select ssh.shells. Click Next.
8.	On the SSH Terminals step, click Finish. The remote system shoes in the Remote Systems pane.
9.	In the Remote Systems pane, right click the target, then click Connect. The Enter Password dialog shows.

![](https://github.com/ni-kismet/ELVISIII_C_Examples/blob/master/picture/pic7.png)  

10.	Input the user ID and the password of the ELVIS III. Click OK.
11.	The Info dialog shows. Click OK .You have successfully connected to the ELVIS III.

## Create the Eclipse C Project
       Use C examples to try how to run a project on ELVIS III with Eclipse.
1.	Click Window > Open Perspective > Other.... Select C/C++ (default). Click OK.
2.	Click File > Import... The Import dialog shows.
3.	Select General  > Existing Projects into Workspace. Click Next >
Note  Before import , you need to download the C support archive file .You can download C support archive file from……
4.	Select Select archive file. Click Browse... and select the latest build C support archive file.
5.	Check C Support file and the example to import. Click Finish.

![](https://github.com/ni-kismet/ELVISIII_C_Examples/blob/master/picture/pic8.png)  

## Install Bitfiles
       Bitfiles contain information about the interfaces and registers of the hardware .Before using ELVIS III ,you need to install bitfiles in ELVIS III. You can download bitfiles from …
1.	Click Window > Open Perspective > Other.... Select Remote System Explorer. Click OK.
2.	In the Remote Systems pane's toolbar, expand Sftp Files > root. Right-click Root, and click New > Folder.The New Folder dialog shows.

![](https://github.com/ni-kismet/ELVISIII_C_Examples/blob/master/picture/pic9.png)  

3.	Input the folder name /var/local/natinst/bitfiles. Click OK.
Ignore any error if the folder already exists.
4.	In the Remote Systems pane, right-click the newly created folder, click Export From Project.... The Export dialog shows.
5.	Expand the project, and export the file like NiFpga_ELVISIIIv10FPGA.lvbitx (depending on the hardware you are using). Then click Finish.

![](https://github.com/ni-kismet/ELVISIII_C_Examples/blob/master/picture/pic10.png)  

## Build and Install Executable
1.	Click Window > Open Perspective > Other.... Select C/C++ (default). Click OK.
<<<<<<< HEAD
2.	In the Project Explorer pane, select the project. Click Project > Build Project. Wait until the project finishes building. 

>NOTE: if you select Release on the toolbar to  build the project ,you need to configure settings and tool chain of the project .

>![](https://github.com/ni-kismet/ELVISIII_C_Examples/blob/master/picture/pic13.png)  

>   a.	In the Project Explorer pane, Right-Click the Project  > Properties .
>In the left pane ,expand C/C++ Builder > Settings . In the right pane ,click Configuration and select Release . 
>Bneath Configuration , select Tool Settings .Expand Cross GCC Compiler and configure Symbols , Includes  according to configuration in Debug .Expand Cross GCC Linker and configure libraries according to configuration in Debug .

>![](https://github.com/ni-kismet/ELVISIII_C_Examples/blob/master/picture/pic14.png)

>   b.	In the left pane ,expand Select C/C++ Builder > Tool Chain Editor .In the right pane ,click Current builder and select CDT Internal Builder .

3.	In the Project Explorer pane, select the project. Click Run > Run Configurations .Right-click C/C++ Remote Application ,Click New .Run Configurations pane of the project shows .
=======
2.  In the Project Explorer pane, Right-Click the Project  > Properties .In the left pane ,expand Resource > Linked Resources . In the right pane ,click Linked Resources .Select the location of C support file ,click Edit….Add the path where the source file of C support file locate .Usually the path is 
        C:\Users\<administrator name>\workspace\C Support for ELVISIII\source

3.  In the Project Explorer pane, select the project. Click Project > Build Project. Wait until the project finishes building. 
NOTE: if you do not have the path to the toolchain added to the PATH environment variable, your build will fail.
4.	In the Project Explorer pane, select the project. Click Run > Run Configurations .Right-click C/C++ Remote Application ,Click New .Run Configurations pane of the project shows .
>>>>>>> cc917ff0

![](https://github.com/ni-kismet/ELVISIII_C_Examples/blob/master/picture/pic11.png) 

5.	Click Connection and select the target IP address to connect with the ELVIS III.
6.	In right hand pane beneath Remote Absolute File Path for C/C++ Application, click Browse to create a new folder for this project in ELVIS III .Select Remote C/C++ Application File dialog shows.
7.	Right-click My Home .Click New .Click Folder . Input New folder name .Click Finish . 
8.	Select newly created folder .Click OK .Add the project name to the Remote Absolute File Path .Add /<project name> to /home/admin/<new folder name>.Click Apply .
  
  ![](https://github.com/ni-kismet/ELVISIII_C_Examples/blob/master/picture/pic12.png) 
  
9.	Click Run<|MERGE_RESOLUTION|>--- conflicted
+++ resolved
@@ -7,12 +7,7 @@
 1.	To use Eclipse ,you need to first Install Java SE JDK 32-bit(x86) Java SE 6 or greater , which you can download at http://www.oracle.com/technetwork/java/javase/downloads/index.html.
 2.	Install C/C++ Development Tools for NI Linux Real-Time, Eclipse Edition , which you can download at http://www.ni.com/download/labview-real-time-module-2017/6731/en/.
 
-
-<<<<<<< HEAD
-![](https://github.com/ni-kismet/ELVISIII_C_Examples/blob/master/picture/picture.png)  
-=======
 ![](https://github.com/ni-kismet/ELVISIII_C_Examples/blob/master/picture/picture.png)  
->>>>>>> cc917ff0
 
 3.  Add the compiler path to the system environment variables
       
@@ -102,7 +97,7 @@
 
 ## Build and Install Executable
 1.	Click Window > Open Perspective > Other.... Select C/C++ (default). Click OK.
-<<<<<<< HEAD
+
 2.	In the Project Explorer pane, select the project. Click Project > Build Project. Wait until the project finishes building. 
 
 >NOTE: if you select Release on the toolbar to  build the project ,you need to configure settings and tool chain of the project .
@@ -117,15 +112,12 @@
 
 >   b.	In the left pane ,expand Select C/C++ Builder > Tool Chain Editor .In the right pane ,click Current builder and select CDT Internal Builder .
 
-3.	In the Project Explorer pane, select the project. Click Run > Run Configurations .Right-click C/C++ Remote Application ,Click New .Run Configurations pane of the project shows .
-=======
-2.  In the Project Explorer pane, Right-Click the Project  > Properties .In the left pane ,expand Resource > Linked Resources . In the right pane ,click Linked Resources .Select the location of C support file ,click Edit….Add the path where the source file of C support file locate .Usually the path is 
+3.  In the Project Explorer pane, Right-Click the Project  > Properties .In the left pane ,expand Resource > Linked Resources . In the right pane ,click Linked Resources .Select the location of C support file ,click Edit….Add the path where the source file of C support file locate .Usually the path is 
         C:\Users\<administrator name>\workspace\C Support for ELVISIII\source
+4.	In the Project Explorer pane, select the project. Click Run > Run Configurations .Right-click C/C++ Remote Application ,Click New .Run Configurations pane of the project shows .
 
-3.  In the Project Explorer pane, select the project. Click Project > Build Project. Wait until the project finishes building. 
-NOTE: if you do not have the path to the toolchain added to the PATH environment variable, your build will fail.
-4.	In the Project Explorer pane, select the project. Click Run > Run Configurations .Right-click C/C++ Remote Application ,Click New .Run Configurations pane of the project shows .
->>>>>>> cc917ff0
+
+
 
 ![](https://github.com/ni-kismet/ELVISIII_C_Examples/blob/master/picture/pic11.png) 
 
